<<<<<<< HEAD
use actix_web::{delete, get, post, web, HttpResponse};
use serde::{Deserialize, Serialize};
use uuid::Uuid;
use crate::{
    lib::auth::Claims,
    game::player,
    ws::protocol::LobbyMessage,
    AppState,
};
use std::collections::HashSet;


#[derive(Serialize, Deserialize, Hash, PartialEq, Eq, Clone, Debug)]
pub struct LobbyID(Uuid);
=======
use actix_web::{get, post, delete, web, HttpResponse};
use serde::{Deserialize, Serialize};
use uuid::Uuid;
use crate::lib::auth::Claims;
use crate::game::player::Player;
use crate::AppState;
use std::collections::HashMap;
>>>>>>> bc2cdb77

#[derive(Copy, Clone, Serialize, Deserialize)]
enum LobbyStatus{
    Gathering,
    InProgress,
}

#[derive(Serialize, Deserialize, Clone)]
pub struct Lobby {
    status: LobbyStatus,
<<<<<<< HEAD
    creator: Option<player::PlayerID>,
    players: HashSet<player::PlayerID>,
=======
    creator: Option<Player>,
    players: HashMap<Uuid, Player>
>>>>>>> bc2cdb77
}

#[get("/")]
pub async fn get_lobbies(state: web::Data<AppState>) -> Option<HttpResponse> {
    Some(HttpResponse::Ok()
        .json(state.lobbies
            .read()
            .unwrap()
            .iter()
            .map(|(_, lobby)| lobby.clone())
            .collect::<Vec<Lobby>>()
        )
    )
}

#[get("/{id}")]
pub async fn get_lobby(info: web::Path<(LobbyID,)>, state: web::Data<AppState>) -> Option<HttpResponse> {
    let lobbies = state.lobbies.read().unwrap();
    lobbies
        .get(&info.0)
        .map(| lobby | {
            HttpResponse::Ok().json(lobby)
        })
}

#[post("/")]
pub async fn create_lobby(state: web::Data<AppState>, claims: Claims) -> Option<HttpResponse> {
    let id = LobbyID(Uuid::new_v4());
    let mut lobbies = state.lobbies.write().unwrap();
    lobbies.insert(id.clone(), Lobby {
        status: LobbyStatus::Gathering,
<<<<<<< HEAD
        creator: Some(claims.pid.clone()),
        players: [claims.pid].iter().cloned().collect(),
=======
        creator: Some(claims.player.clone()),
        players: [(claims.player.id, claims.player)].iter().cloned().collect::<HashMap<Uuid, Player>>(),
>>>>>>> bc2cdb77
    });

    let players = state.players.read().unwrap();
    for (_, player::Player { websocket, .. }) in players.iter() {
        websocket.as_ref().map(|ws| {
            ws.do_send(LobbyMessage::LobbyCreated);
        });
    }

    Some(HttpResponse::Created().json(lobbies.get(&id)))
}

<<<<<<< HEAD
#[delete("/{id}/player")]
pub async fn leave_lobby(state:web::Data<AppState>, claims:Claims, info:web::Path<(LobbyID,)>)
    -> Option<HttpResponse>
{
    let mut lobbies = state.lobbies.write().unwrap();
    lobbies
        .get_mut(&info.0)
        .map(|lobby| {
            lobby.players.remove(&claims.pid);

            let players = state.players.read().unwrap();
            for (id, player::Player { websocket, ..}) in players.iter() {
                if *id != claims.pid && lobby.players.contains(id) {
                    websocket.as_ref().map(|ws| {
                        ws.do_send(LobbyMessage::PlayerDisconnected);
                    });
                }
            }
        })?;

    Some(HttpResponse::Ok().body(""))
=======
#[post("/{id}/players/")]
pub async fn join_lobby(info: web::Path<(Uuid,)>,state: web::Data<AppState>, claims: Claims) -> Option<HttpResponse> {
    let mut lobbies = state.lobbies.write().unwrap();
    let lobby = lobbies.get_mut(&info.0).unwrap();
    lobby.players.insert(claims.player.id, claims.player.clone());
    Some(HttpResponse::NoContent().finish())
}

#[delete("/{id}/players/")]
pub async fn leave_lobby(info: web::Path<(Uuid,)>, state: web::Data<AppState>, claims: Claims) -> Option<HttpResponse> {
    let mut lobbies = state.lobbies.write().unwrap();
    let lobby = lobbies.get_mut(&info.0).unwrap();
    lobby.players.remove(&claims.player.id);
    if lobby.players.len() < 1 {
        lobbies.remove(&info.0);
    }
    Some(HttpResponse::NoContent().finish())
>>>>>>> bc2cdb77
}<|MERGE_RESOLUTION|>--- conflicted
+++ resolved
@@ -1,4 +1,3 @@
-<<<<<<< HEAD
 use actix_web::{delete, get, post, web, HttpResponse};
 use serde::{Deserialize, Serialize};
 use uuid::Uuid;
@@ -13,15 +12,6 @@
 
 #[derive(Serialize, Deserialize, Hash, PartialEq, Eq, Clone, Debug)]
 pub struct LobbyID(Uuid);
-=======
-use actix_web::{get, post, delete, web, HttpResponse};
-use serde::{Deserialize, Serialize};
-use uuid::Uuid;
-use crate::lib::auth::Claims;
-use crate::game::player::Player;
-use crate::AppState;
-use std::collections::HashMap;
->>>>>>> bc2cdb77
 
 #[derive(Copy, Clone, Serialize, Deserialize)]
 enum LobbyStatus{
@@ -32,13 +22,8 @@
 #[derive(Serialize, Deserialize, Clone)]
 pub struct Lobby {
     status: LobbyStatus,
-<<<<<<< HEAD
     creator: Option<player::PlayerID>,
     players: HashSet<player::PlayerID>,
-=======
-    creator: Option<Player>,
-    players: HashMap<Uuid, Player>
->>>>>>> bc2cdb77
 }
 
 #[get("/")]
@@ -70,13 +55,8 @@
     let mut lobbies = state.lobbies.write().unwrap();
     lobbies.insert(id.clone(), Lobby {
         status: LobbyStatus::Gathering,
-<<<<<<< HEAD
         creator: Some(claims.pid.clone()),
         players: [claims.pid].iter().cloned().collect(),
-=======
-        creator: Some(claims.player.clone()),
-        players: [(claims.player.id, claims.player)].iter().cloned().collect::<HashMap<Uuid, Player>>(),
->>>>>>> bc2cdb77
     });
 
     let players = state.players.read().unwrap();
@@ -89,16 +69,17 @@
     Some(HttpResponse::Created().json(lobbies.get(&id)))
 }
 
-<<<<<<< HEAD
-#[delete("/{id}/player")]
+#[delete("/{id}/players/")]
 pub async fn leave_lobby(state:web::Data<AppState>, claims:Claims, info:web::Path<(LobbyID,)>)
     -> Option<HttpResponse>
 {
+    let mut remove_lobby = false;
     let mut lobbies = state.lobbies.write().unwrap();
     lobbies
         .get_mut(&info.0)
         .map(|lobby| {
             lobby.players.remove(&claims.pid);
+            remove_lobby = lobby.players.is_empty();
 
             let players = state.players.read().unwrap();
             for (id, player::Player { websocket, ..}) in players.iter() {
@@ -110,24 +91,22 @@
             }
         })?;
 
-    Some(HttpResponse::Ok().body(""))
-=======
+    if remove_lobby {
+        lobbies.remove(&info.0);
+    }
+
+    Some(HttpResponse::Ok().finish())
+}
+
 #[post("/{id}/players/")]
-pub async fn join_lobby(info: web::Path<(Uuid,)>,state: web::Data<AppState>, claims: Claims) -> Option<HttpResponse> {
+pub async fn join_lobby(info: web::Path<(LobbyID,)>, state: web::Data<AppState>, claims: Claims)
+    -> Option<HttpResponse>
+{
     let mut lobbies = state.lobbies.write().unwrap();
-    let lobby = lobbies.get_mut(&info.0).unwrap();
-    lobby.players.insert(claims.player.id, claims.player.clone());
+    let lobby = lobbies.get_mut(&info.0)?;
+
+    lobby.players.insert(claims.pid);
+
     Some(HttpResponse::NoContent().finish())
 }
 
-#[delete("/{id}/players/")]
-pub async fn leave_lobby(info: web::Path<(Uuid,)>, state: web::Data<AppState>, claims: Claims) -> Option<HttpResponse> {
-    let mut lobbies = state.lobbies.write().unwrap();
-    let lobby = lobbies.get_mut(&info.0).unwrap();
-    lobby.players.remove(&claims.player.id);
-    if lobby.players.len() < 1 {
-        lobbies.remove(&info.0);
-    }
-    Some(HttpResponse::NoContent().finish())
->>>>>>> bc2cdb77
-}