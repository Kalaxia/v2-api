<<<<<<< HEAD
use actix_web::{delete, get, post, web, HttpResponse};
use serde::{Deserialize, Serialize};
use uuid::Uuid;
use crate::{
    lib::auth::Claims,
    game::player,
    ws::protocol::LobbyMessage,
    AppState,
};
use std::collections::HashSet;


#[derive(Serialize, Deserialize, Hash, PartialEq, Eq, Clone, Debug)]
pub struct LobbyID(Uuid);
=======
use actix_web::{get, post, delete, web, HttpResponse};
use serde::{Deserialize, Serialize};
use uuid::Uuid;
use crate::lib::auth::Claims;
use crate::game::player::Player;
use crate::AppState;
use std::collections::HashMap;
>>>>>>> 56f19ea8

#[derive(Copy, Clone, Serialize, Deserialize)]
enum LobbyStatus{
    Gathering,
    InProgress,
}

#[derive(Serialize, Deserialize, Clone)]
pub struct Lobby {
    status: LobbyStatus,
<<<<<<< HEAD
    creator: Option<player::PlayerID>,
    players: HashSet<player::PlayerID>,
=======
    creator: Option<Player>,
    players: HashMap<Uuid, Player>
>>>>>>> 56f19ea8
}

#[get("/")]
pub async fn get_lobbies(state: web::Data<AppState>) -> Option<HttpResponse> {
    Some(HttpResponse::Ok()
        .json(state.lobbies
            .read()
            .unwrap()
            .iter()
            .map(|(_, lobby)| lobby.clone())
            .collect::<Vec<Lobby>>()
        )
    )
}

#[get("/{id}")]
pub async fn get_lobby(info: web::Path<(LobbyID,)>, state: web::Data<AppState>) -> Option<HttpResponse> {
    let lobbies = state.lobbies.read().unwrap();
    lobbies
        .get(&info.0)
        .map(| lobby | {
            HttpResponse::Ok().json(lobby)
        })
}

#[post("/")]
pub async fn create_lobby(state: web::Data<AppState>, claims: Claims) -> Option<HttpResponse> {
    let id = LobbyID(Uuid::new_v4());
    let mut lobbies = state.lobbies.write().unwrap();
    lobbies.insert(id.clone(), Lobby {
        status: LobbyStatus::Gathering,
<<<<<<< HEAD
        creator: Some(claims.pid.clone()),
        players: [claims.pid].iter().cloned().collect(),
=======
        creator: Some(claims.player.clone()),
        players: [(claims.player.id, claims.player)].iter().cloned().collect::<HashMap<Uuid, Player>>(),
>>>>>>> 56f19ea8
    });

    let players = state.players.read().unwrap();
    for (_, player::Player { websocket, .. }) in players.iter() {
        websocket.as_ref().map(|ws| {
            ws.do_send(LobbyMessage::LobbyCreated);
        });
    }

    Some(HttpResponse::Created().json(lobbies.get(&id)))
}

<<<<<<< HEAD
#[delete("/{id}/players/")]
pub async fn leave_lobby(state:web::Data<AppState>, claims:Claims, info:web::Path<(LobbyID,)>)
    -> Option<HttpResponse>
{
    let mut remove_lobby = false;
    let mut lobbies = state.lobbies.write().unwrap();
    lobbies
        .get_mut(&info.0)
        .map(|lobby| {
            lobby.players.remove(&claims.pid);
            remove_lobby = lobby.players.is_empty();

            let players = state.players.read().unwrap();
            for (id, player::Player { websocket, ..}) in players.iter() {
                if *id != claims.pid && lobby.players.contains(id) {
                    websocket.as_ref().map(|ws| {
                        ws.do_send(LobbyMessage::PlayerDisconnected);
                    });
                }
            }
        })?;

    if remove_lobby {
        lobbies.remove(&info.0);
    }

    Some(HttpResponse::Ok().finish())
}

#[post("/{id}/players/")]
pub async fn join_lobby(info: web::Path<(LobbyID,)>, state: web::Data<AppState>, claims: Claims)
    -> Option<HttpResponse>
{
    let mut lobbies = state.lobbies.write().unwrap();
    let lobby = lobbies.get_mut(&info.0)?;

    lobby.players.insert(claims.pid);

    Some(HttpResponse::NoContent().finish())
}

=======
#[post("/{id}/players/")]
pub async fn join_lobby(info: web::Path<(Uuid,)>,state: web::Data<AppState>, claims: Claims) -> Option<HttpResponse> {
    let mut lobbies = state.lobbies.write().unwrap();
    let lobby = lobbies.get_mut(&info.0).unwrap();
    lobby.players.insert(claims.player.id, claims.player.clone());
    Some(HttpResponse::NoContent().finish())
}

#[delete("/{id}/players/")]
pub async fn leave_lobby(info: web::Path<(Uuid,)>, state: web::Data<AppState>, claims: Claims) -> Option<HttpResponse> {
    let mut lobbies = state.lobbies.write().unwrap();
    let lobby = lobbies.get_mut(&info.0).unwrap();
    lobby.players.remove(&claims.player.id);
    if lobby.players.len() < 1 {
        lobbies.remove(&info.0);
    }
    Some(HttpResponse::NoContent().finish())
}
>>>>>>> 56f19ea8
<|MERGE_RESOLUTION|>--- conflicted
+++ resolved
@@ -1,4 +1,3 @@
-<<<<<<< HEAD
 use actix_web::{delete, get, post, web, HttpResponse};
 use serde::{Deserialize, Serialize};
 use uuid::Uuid;
@@ -13,15 +12,6 @@
 
 #[derive(Serialize, Deserialize, Hash, PartialEq, Eq, Clone, Debug)]
 pub struct LobbyID(Uuid);
-=======
-use actix_web::{get, post, delete, web, HttpResponse};
-use serde::{Deserialize, Serialize};
-use uuid::Uuid;
-use crate::lib::auth::Claims;
-use crate::game::player::Player;
-use crate::AppState;
-use std::collections::HashMap;
->>>>>>> 56f19ea8
 
 #[derive(Copy, Clone, Serialize, Deserialize)]
 enum LobbyStatus{
@@ -32,13 +22,8 @@
 #[derive(Serialize, Deserialize, Clone)]
 pub struct Lobby {
     status: LobbyStatus,
-<<<<<<< HEAD
     creator: Option<player::PlayerID>,
     players: HashSet<player::PlayerID>,
-=======
-    creator: Option<Player>,
-    players: HashMap<Uuid, Player>
->>>>>>> 56f19ea8
 }
 
 #[get("/")]
@@ -70,13 +55,8 @@
     let mut lobbies = state.lobbies.write().unwrap();
     lobbies.insert(id.clone(), Lobby {
         status: LobbyStatus::Gathering,
-<<<<<<< HEAD
         creator: Some(claims.pid.clone()),
         players: [claims.pid].iter().cloned().collect(),
-=======
-        creator: Some(claims.player.clone()),
-        players: [(claims.player.id, claims.player)].iter().cloned().collect::<HashMap<Uuid, Player>>(),
->>>>>>> 56f19ea8
     });
 
     let players = state.players.read().unwrap();
@@ -89,7 +69,6 @@
     Some(HttpResponse::Created().json(lobbies.get(&id)))
 }
 
-<<<<<<< HEAD
 #[delete("/{id}/players/")]
 pub async fn leave_lobby(state:web::Data<AppState>, claims:Claims, info:web::Path<(LobbyID,)>)
     -> Option<HttpResponse>
@@ -129,25 +108,4 @@
     lobby.players.insert(claims.pid);
 
     Some(HttpResponse::NoContent().finish())
-}
-
-=======
-#[post("/{id}/players/")]
-pub async fn join_lobby(info: web::Path<(Uuid,)>,state: web::Data<AppState>, claims: Claims) -> Option<HttpResponse> {
-    let mut lobbies = state.lobbies.write().unwrap();
-    let lobby = lobbies.get_mut(&info.0).unwrap();
-    lobby.players.insert(claims.player.id, claims.player.clone());
-    Some(HttpResponse::NoContent().finish())
-}
-
-#[delete("/{id}/players/")]
-pub async fn leave_lobby(info: web::Path<(Uuid,)>, state: web::Data<AppState>, claims: Claims) -> Option<HttpResponse> {
-    let mut lobbies = state.lobbies.write().unwrap();
-    let lobby = lobbies.get_mut(&info.0).unwrap();
-    lobby.players.remove(&claims.player.id);
-    if lobby.players.len() < 1 {
-        lobbies.remove(&info.0);
-    }
-    Some(HttpResponse::NoContent().finish())
-}
->>>>>>> 56f19ea8
+}